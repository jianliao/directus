//  permissions.js
//  Directus 6.0

//  (c) RANGER
//  Directus may be freely distributed under the GNU license.
//  For all details and documentation:
//  http://www.getdirectus.com

define([
  'app',
  'backbone',
  'handlebars',
  'core/BasePageView',
  'core/widgets/widgets',
  'core/t',
  'schema/TableModel'
],

function(app, Backbone, Handlebars, BasePageView, Widgets, __t, TableModel) {

  "use strict";

  var GroupPermissions = {};

  GroupPermissions.Collection = Backbone.Collection.extend({

    getExpandedPermissions: function() {
    }

  });

  var EditFieldsOverlay = BasePageView.extend({
    headerOptions: {
      route: {
        title: __t('edit_fields'),
        isOverlay: true
      }
    },

    events: {
      'click #removeOverlay': function() {
        app.router.removeOverlayPage(this);
      }
    },

    afterRender: function() {
      this.setView('#page-content', this.contentView);
    },

    initialize: function(options) {
      this.contentView = new EditFields({model: this.model});
    }
  });

  var EditFields = Backbone.Layout.extend({
    template: 'modules/settings/settings-grouppermissions-editfield',

    events: {
      'click td > span': function(e) {
        var $target = $(e.target),
            $tr = $target.closest('tr');

        var readBlacklist = (this.model.get('read_field_blacklist')) ? this.model.get('read_field_blacklist').split(',') : [];
        var writeBlacklist = (this.model.get('write_field_blacklist')) ? this.model.get('write_field_blacklist').split(',') : [];

        //Removing so add to blacklist
        if($target.hasClass('on')) {
          $target.removeClass('on').removeClass('has-privilege');
          if($target.parent().data('value') === "read") {
            if(readBlacklist.indexOf($tr.data('column-name')) === -1) {
              readBlacklist.push($tr.data('column-name'));
              this.model.set({read_field_blacklist: readBlacklist.join(",")});
            }
          } else {
            if(writeBlacklist.indexOf($tr.data('column-name')) === -1) {
              writeBlacklist.push($tr.data('column-name'));
              this.model.set({write_field_blacklist: writeBlacklist.join(",")});
            }
          }
        } else {
          $target.addClass('on').addClass('has-privilege');;
          if($target.parent().data('value') === "read") {
            if(readBlacklist.indexOf($tr.data('column-name')) !== -1) {
              readBlacklist.splice(readBlacklist.indexOf($tr.data('column-name')), 1);
              this.model.set({read_field_blacklist: readBlacklist.join(",")});
            }
          } else {
            if(writeBlacklist.indexOf($tr.data('column-name')) !== -1) {
              writeBlacklist.splice(writeBlacklist.indexOf($tr.data('column-name')), 1);
              this.model.set({write_field_blacklist: writeBlacklist.join(",")});
            }
          }
        }

        this.model.save();
      }
    },

    serialize: function() {
      var data = {columns: []};
      var readBlacklist = (this.model.get('read_field_blacklist') || '').split(',');
      var writeBlacklist = (this.model.get('write_field_blacklist') || '').split(',');

      data.columns = app.schemaManager.getColumns('tables', this.model.get('table_name'))
            .filter(function(model) {if(model.id === 'id') {return false;} return true;})
            .map(function(model) {
              return {column_name: model.id, read: (readBlacklist.indexOf(model.id) === -1), write: (writeBlacklist.indexOf(model.id) === -1)};
            }, this);

      return data;
    },

    initialize: function(options) {
      this.render();
    }
  });

  GroupPermissions.Permissions = BasePageView.extend({
    headerOptions: {
      route: {
        title: 'Settings'
      },
    },

    template: 'modules/settings/settings-grouppermissions',

    events: {
      'click td.tableName > div': 'toggleRowPermissions',
      'click td.editFields > i': 'editFields',
      'click td > span': function(e) {
        var $target = $(e.target).parent(),
            $tr = $target.closest('tr'),
            permissions, cid, attributes, model;

        if($target.hasClass('editFields')) {
          return;
        }

        cid = $tr.data('cid');
        model = this.collection.get(cid);

<<<<<<< HEAD
        if(this.selectedState == 'all' && this.collection.where({table_name: model.get('table_name'), group_id: model.get('group_id')}).length > 1) {
=======
        if(this.selectedState === 'all' && this.collection.where({table_name: model.get('table_name'), group_id: model.get('group_id')}).length > 1) {
>>>>>>> d8264b3d
          var permissionName = 'allow_'+$target.parent().data('value');
          var attribute = {};


          if($target.hasClass('big-priv')) {
            attribute[permissionName] = 0;
          } else if($target.hasClass('has-privilege')) {
            attribute[permissionName] = 2;
          } else {
            attribute[permissionName] = 1;
          }

          this.collection.each(function(cmodel) {
<<<<<<< HEAD
            if(cmodel.get('table_name') == model.get('table_name') && cmodel.get('group_id') == model.get('group_id')) {
=======
            if(cmodel.get('table_name') === model.get('table_name') && cmodel.get('group_id') === model.get('group_id')) {
>>>>>>> d8264b3d
              cmodel.set(attribute);
              cmodel.save();
              that.triggerPermissionChanged(model);
            }
          });

          return;
        }

        this.toggleIcon($target);

        attributes = this.parseTablePermissions($target);

        var fancySave = false;
        var oldModel = model;
        if(this.selectedState !== "all" && model.get('status_id') !== this.selectedState) {
          model = model.clone();
          this.model = model;
          model.collection = oldModel.collection;
          fancySave = true;
        }
        model.set(attributes);
        var that = this;
        model.save({activeState: this.selectedState}, {success: function(res) {
          if(fancySave) {
            that.collection.add(that.model);
          }
          that.triggerPermissionChanged(model);
          app.schemaManager.updatePrivileges(model.get('table_name'), attributes);
        }});
      }
    },

    // @todo: UPDATE this whole View, these value shouldn't be depending on class values.
    toggleIcon: function($span) {
      var dataValue = $span.parent().data('value');

      if($span.hasClass('yellow-color')) {
        $span.addClass('big-priv');
      } else {
        $span.toggleClass('add-color').toggleClass('delete-color').toggleClass('has-privilege');
      }
    },

    toggleRowPermissions: function(e) {
        var $target = $(e.target).parent(),
            $tr = $target.closest('tr'),
            cid = $tr.data('cid'),
            model = this.collection.get(cid),
            hasFullPermission = true,
            fullPermissions = {
                'allow_add': 1,
                'allow_edit': 2,
                'allow_delete': 2,
                'allow_alter': 1,
                'allow_view': 2
            };

        _.each(fullPermissions, function(value, key) {
            if (value !== model.get(key)) {
                hasFullPermission = false;
            }
        });

        if (!hasFullPermission) {
            model.set(fullPermissions);
        } else {
            _.each(fullPermissions, function(value, key) {
                model.set(key, 0);
            });
        }

        model.save();
        this.triggerPermissionChanged(model);
    },

    triggerPermissionChanged: function(model) {
      var tableName = model.get('table_name');
      app.schemaManager.getOrFetchTable(tableName, function(tableModel) {
        app.schemaManager.registerPrivileges([model.toJSON()]);
        app.trigger('tables:change:permissions', tableModel, model);
      });
    },

    // @todo: update this for newest permission model
    OldtoggleRowPermissions: function(e) {
      var $target = $(e.target).parent(),
        $tr = $target.closest('tr'),
        cid = $tr.data('cid'),
        model = this.collection.get(cid);

      //@todo: cleaner way to do this?
      var hasFullPerms = true;
      ['add','bigedit','bigdelete','bigview'].forEach(function (perm) {
        var permissions = model.get('permissions');
        if(!permissions || (permissions && permissions.indexOf(perm) === -1)) {
          hasFullPerms = false;
        }
      });

      var newPerms = '';

      if(!hasFullPerms)
      {
        newPerms = 'add,edit,bigedit,delete,bigdelete,view,bigview';
      }

      if(this.selectedState === 'all' && this.collection.where({table_name: model.get('table_name'), group_id: model.get('group_id')}).length > 1) {
        this.collection.each(function(cmodel) {
          if(cmodel.get('table_name') === model.get('table_name') && cmodel.get('group_id') === model.get('group_id')) {
            cmodel.set({permissions: newPerms});
            cmodel.save();
          }
        });
        return;
      }

      var fancySave = false;
      var oldModel = model;
      if(this.selectedState !== "all" && model.get('status_id') !== this.selectedState) {
        model = model.clone();
        this.model = model;
        model.collection = oldModel.collection;
        fancySave = true;
      }

      var isNewTable = model.get('permissions') ? false : true;
      model.set({permissions: newPerms});
      var that = this;
      model.save({activeState: this.selectedState}, {success: function(model) {
        if(fancySave) {
          that.collection.add(that.model);
        }

        if(isNewTable) {
          // @todo: make this a method is being used in add table as well.
          // DRY for later
          var tableName = model.get('table_name');
          var tableModel = new TableModel({id: tableName, table_name: tableName}, {parse: true, url: app.API_URL + 'tables/' + tableName});

          app.schemaManager.register('tables', [{schema: tableModel.toJSON()}]);
          app.schemaManager.registerPrivileges([{
            table_name: tableModel.get('table_name'),
            permissions: model.get('permissions'),
            group_id: model.get('group_id') || 1
          }]);
          var preferences = tableModel.preferences ? tableModel.preferences.toJSON() : {};
          app.schemaManager.registerPreferences([preferences]);
          app.router.bookmarks.add(new Backbone.Model({
            icon_class: '',
            title: app.capitalize(tableModel.get('table_name')),
            url: 'tables/' + tableModel.get('table_name'),
            section: 'table'
          }));
        }
      }});
    },

    parseTablePermissions: function($tr, model) {
      var permissions;
      var permissionPrefix = '';
      var permission = [];

      if ($tr.hasClass('big-priv')) {
        permissionPrefix = 'big';
      }

      var permissionName = $tr.closest('td').data('value');
      if(permissionPrefix) {
        permission.push(permissionName);
      }
      permission.push(permissionPrefix +  permissionName);

      var permissionLevel = 0;
      if ($tr.hasClass('delete-color')) {
        permissionLevel = 0;
      } else if (_.contains(permission, 'big' + permissionName)) {
        permissionLevel = 2;
      } else if (_.contains(permission, permissionName)) {
        permissionLevel = 1;
      }

      var attributes = {};
      attributes['allow_' + permissionName ] = permissionLevel;
      return attributes;
    },

    editFields: function(e) {
      var $target = $(e.target).parent(),
        $tr = $target.closest('tr'),
        cid, model;

        cid = $tr.data('cid');

      var model = this.collection.get(cid);
      //@todo: link real col
      var view = new EditFieldsOverlay({model: model});
      app.router.overlayPage(view);
    },

    updatePermissionList: function(value) {
      this.selectedState = value;
      this.render();
    },

    parsePermissions: function(model) {
      return {
<<<<<<< HEAD
        'add': (model.has('allow_add') && model.get('allow_add') != 0) ? true : false,
        'edit': (model.has('allow_edit') && model.get('allow_edit') != 0) ? true : false,
        'bigedit': (model.has('allow_edit') && model.get('allow_edit') == 2) ? true : false,
        'delete': (model.has('allow_delete') && model.get('allow_delete') != 0) ? true : false,
        'bigdelete': (model.has('allow_delete') && model.get('allow_delete') == 2) ? true : false,
        'alter': (model.has('allow_alter') && model.get('allow_alter') != 0) ? true : false,
        'view': (model.has('allow_view') && model.get('allow_view') != 0) ? true : false,
        'bigview': (model.has('allow_view') && model.get('allow_view') == 2) ? true : false
      };
    },

=======
        'add': (model.has('allow_add') && model.get('allow_add') !== 0) ? true : false,
        'edit': (model.has('allow_edit') && model.get('allow_edit') !== 0) ? true : false,
        'bigedit': (model.has('allow_edit') && model.get('allow_edit') === 2) ? true : false,
        'delete': (model.has('allow_delete') && model.get('allow_delete') !== 0) ? true : false,
        'bigdelete': (model.has('allow_delete') && model.get('allow_delete') === 2) ? true : false,
        'alter': (model.has('allow_alter') && model.get('allow_alter') !== 0) ? true : false,
        'view': (model.has('allow_view') && model.get('allow_view') !== 0) ? true : false,
        'bigview': (model.has('allow_view') && model.get('allow_view') === 2) ? true : false
      };
    },

    updateTableList: function(showCoreTables) {
      this.showCoreTables = showCoreTables;
      this.render();
    },

>>>>>>> d8264b3d
    serialize: function() {
      var collection = this.collection;
      var that = this;

      collection = collection.filter(function(model) {
        if(that.selectedState !== 'all') {
          var test = app.schemaManager.getColumns('tables', model.get('table_name'));
          if(test) {
            test = test.find(function(hat){return hat.id === app.statusMapping.status_name;});
            if(test) {
              return true;
            }
          }
          return false;
        }
        return true;
      });

      var tableStatusMapping = {};

      collection.forEach(function(priv) {
        if(!tableStatusMapping[priv.get('table_name')]) {
          tableStatusMapping[priv.get('table_name')] = {count: 0};
        }
        if(priv.get('status_id')) {
          tableStatusMapping[priv.get('table_name')][priv.get('status_id')] = priv;
        } else {
          tableStatusMapping[priv.get('table_name')][that.selectedState] = priv;
        }

        if(!tableStatusMapping[priv.get('table_name')][that.selectedState]) {
          tableStatusMapping[priv.get('table_name')][that.selectedState] = priv;
        }

        tableStatusMapping[priv.get('table_name')].count++;
      });

      // Create data structure suitable for view
      collection = [];

      for(var prop in tableStatusMapping) {
        collection.push(tableStatusMapping[prop][this.selectedState]);
      }

      var tableData = [];
      collection.forEach(function(model) {
        var permissions, read_field_blacklist,
            write_field_blacklist, data, defaultPermissions;

        // @TODO: use a list of actual core tables.
        if (that.showCoreTables !== true && model.get('table_name').indexOf('directus_') === 0) {
          return false;
        }

        data = model.toJSON();
        data.cid = model.cid;
        data.title = app.capitalize(data.table_name, '_', true);

        permissions = (model.get('permissions') || '').split(',');

        data.hasReadBlacklist = false;
        data.hasWriteBlacklist = false;

        var modelTable = app.schemaManager.getTable(model.get('table_name'));
        var userCreateColumnName = __t('permissions_user_created_column_no_chosen');
        if (modelTable && modelTable.has('user_create_column')) {
          userCreateColumnName = modelTable.get('user_create_column') || userCreateColumnName;
        }

        // Default permissions
        data.permissions = that.parsePermissions(model);
        data.permissions.user_create_column = userCreateColumnName;

<<<<<<< HEAD
        if(that.selectedState == 'all' && tableStatusMapping[data.table_name].count > 1) {
=======
        if(that.selectedState === 'all' && tableStatusMapping[data.table_name].count > 1) {
>>>>>>> d8264b3d
          var viewValConsistent = true;
          var lastView = (!data.permissions.bigview) ? ((!data.permissions.view) ? 0 : 1) : 2;
          var addValConsistent = true;
          var lastAdd = data.permissions.add;
          var editValConsistent = true;
          var lastEdit = (!data.permissions.bigedit) ? ((!data.permissions.edit) ? 0 : 1) : 2;
          var deleteValConsistent = true;
          var lastDelete = (!data.permissions.bigdelete) ? ((!data.permissions.delete) ? 0 : 1) : 2;
          for(var prop in tableStatusMapping[data.table_name]) {
            if(prop === 'all' || prop === 'count') {
              continue;
            }
            var permissions = that.parsePermissions(tableStatusMapping[data.table_name][prop]);

            if(addValConsistent) {
<<<<<<< HEAD
              addValConsistent = (permissions.add == lastAdd);
=======
              addValConsistent = (permissions.add === lastAdd);
>>>>>>> d8264b3d
            }

            if(viewValConsistent) {
              if(permissions.bigview) {
<<<<<<< HEAD
                if(lastView != 2) {
=======
                if(lastView !== 2) {
>>>>>>> d8264b3d
                  viewValConsistent = false;
                }
              }
              else if(permissions.view) {
<<<<<<< HEAD
                if(lastView != 1) {
=======
                if(lastView !== 1) {
>>>>>>> d8264b3d
                  viewValConsistent = false;
                }
              }
              else if(lastView !== 0) {
                viewValConsistent = false;
              }
            }

            if(editValConsistent) {
              if(permissions.bigedit) {
<<<<<<< HEAD
                if(lastEdit != 2) {
=======
                if(lastEdit !== 2) {
>>>>>>> d8264b3d
                  editValConsistent = false;
                }
              }
              else if(permissions.edit) {
<<<<<<< HEAD
                if(lastEdit != 1) {
=======
                if(lastEdit !== 1) {
>>>>>>> d8264b3d
                  editValConsistent = false;
                }
              }
              else if(lastEdit !== 0) {
                editValConsistent = false;
              }
            }

            if(deleteValConsistent) {
              if(permissions.bigdelete) {
<<<<<<< HEAD
                if(lastDelete != 2) {
=======
                if(lastDelete !== 2) {
>>>>>>> d8264b3d
                  deleteValConsistent = false;
                }
              }
              else if(permissions.delete) {
<<<<<<< HEAD
                if(lastDelete != 1) {
=======
                if(lastDelete !== 1) {
>>>>>>> d8264b3d
                  deleteValConsistent = false;
                }
              }
              else if(lastDelete !== 0) {
                viewValConsistent = false;
              }
            }
          }

          data.permissions.addValConsistent = !addValConsistent;
          data.permissions.viewValConsistent = !viewValConsistent;
          data.permissions.editValConsistent = !editValConsistent;
          data.permissions.deleteValConsistent = !deleteValConsistent;
        }

        /*
        Don't blacklist columns yet
        read_field_blacklist = (model.get('read_field_blacklist') || '').split();
        write_field_blacklist = (model.get('write_field_blacklist') || '').split();

        data.blacklist = app.columns[data.table_name].map(function(model) {
          var readBlacklist = _.contains(read_field_blacklist, model.id);
          var writeBlacklist = _.contains(write_field_blacklist, model.id);

          if (readBlacklist) {
            data.hasReadBlacklist = true;
            data.hasWriteBlacklist = true;
          }

          return {
            column_name: model.id,
            read: readBlacklist,
            write: writeBlacklist
          };
        });
        */

        tableData.push(data);
      });

      return {tables: tableData};
    },

    initialize: function() {
      this.selectedState = "all";
      this.showCoreTables = false;
      this.collection.on('sync', this.render, this);
    }
  });

  var StatusSelectWidget = Backbone.Layout.extend({
    template: Handlebars.compile('\
    <div class="simple-select dark-grey-color simple-gray right"> \
      <span class="icon icon-triangle-down"></span> \
      <select id="statusSelect" name="status" class="change-visibility"> \
        <optgroup label="Status-Specific Editing"> \
          <option data-status value="all">Status: All Options</option> \
          {{#mapping}} \
            <option data-status value="{{id}}">Status: {{capitalize name}} Only</option> \
          {{/mapping}} \
        </optgroup> \
      </select> \
    </div>'),

    tagName: 'div',
    attributes: {
      'class': 'tool'
    },

    events: {
      'change #statusSelect': function(e) {
        var $target = $(e.target).find(":selected");
        if($target.attr('data-status') !== undefined && $target.attr('data-status') !== false) {
          this.baseView.updatePermissionList($(e.target).val());
          //var value = $(e.target).val();
          //var name = {currentPage: 0};
          //name[app.statusMapping.status_name] = value;
          //this.collection.setFilter(name);
        }
      }
    },

    serialize: function() {
      var data = {mapping: []};
      var mapping = app.statusMapping.mapping;

      for(var key in mapping) {
        //Do not show option for deleted status
        if(key !== app.statusMapping.deleted_num) {
          data.mapping.push({id: key, name: mapping[key].name});
        }
      }
      return data;
    },

    afterRender: function() {
      //$('#visibilitySelect').val(this.collection.preferences.get(app.statusMapping.status_name));
    },
    initialize: function(options) {
      this.baseView = options.baseView;
    }
  });

  var CoreTablesSelectWidget = Backbone.Layout.extend({
    template: Handlebars.compile('' +
      '<div class="checkbox">' +
      '<label for="CoreTablesSelect">{{t "show_directus_tables"}}</label><input type="checkbox" id="CoreTablesSelect" name="show-core-tables" value="1" {{#if selected}}checked="checked"{{/if}}>' +
      '</div>'),

    tagName: 'div',
    attributes: {
      'class': 'tool'
    },

    showCoreTables: false,

    events: {
      'change #CoreTablesSelect': function(e) {
        this.showCoreTables = !this.showCoreTables;
        this.baseView.updateTableList(this.showCoreTables);
      }
    },

    serialize: function() {
      return {
        selected: this.showCoreTables
      };
    },

    initialize: function(options) {
      this.baseView = options.baseView;
    }
  });

  GroupPermissions.Page = BasePageView.extend({
    headerOptions: {
      route: {
        title: __t('settings'),
        breadcrumbs: [{title: __t('settings'), anchor: '#settings'}, {title: __t('group_permissions'), anchor: '#settings/permissions'}]
      },
    },
    rightToolbar: function() {
      return [
        new StatusSelectWidget({baseView: this.view}),
        new CoreTablesSelectWidget({baseView: this.view})
      ];
    },
    afterRender: function() {
      this.setView('#page-content', this.view);
      this.collection.fetch();
      //this.insertView('#sidebar', new PaneSaveView({model: this.model, single: this.single}));
    },
    initialize: function() {
      this.headerOptions.route.title = this.options.title;
      this.view = new GroupPermissions.Permissions({collection: this.collection});
    }

  });

  return GroupPermissions;
});<|MERGE_RESOLUTION|>--- conflicted
+++ resolved
@@ -139,11 +139,7 @@
         cid = $tr.data('cid');
         model = this.collection.get(cid);
 
-<<<<<<< HEAD
-        if(this.selectedState == 'all' && this.collection.where({table_name: model.get('table_name'), group_id: model.get('group_id')}).length > 1) {
-=======
         if(this.selectedState === 'all' && this.collection.where({table_name: model.get('table_name'), group_id: model.get('group_id')}).length > 1) {
->>>>>>> d8264b3d
           var permissionName = 'allow_'+$target.parent().data('value');
           var attribute = {};
 
@@ -157,11 +153,7 @@
           }
 
           this.collection.each(function(cmodel) {
-<<<<<<< HEAD
-            if(cmodel.get('table_name') == model.get('table_name') && cmodel.get('group_id') == model.get('group_id')) {
-=======
             if(cmodel.get('table_name') === model.get('table_name') && cmodel.get('group_id') === model.get('group_id')) {
->>>>>>> d8264b3d
               cmodel.set(attribute);
               cmodel.save();
               that.triggerPermissionChanged(model);
@@ -369,19 +361,6 @@
 
     parsePermissions: function(model) {
       return {
-<<<<<<< HEAD
-        'add': (model.has('allow_add') && model.get('allow_add') != 0) ? true : false,
-        'edit': (model.has('allow_edit') && model.get('allow_edit') != 0) ? true : false,
-        'bigedit': (model.has('allow_edit') && model.get('allow_edit') == 2) ? true : false,
-        'delete': (model.has('allow_delete') && model.get('allow_delete') != 0) ? true : false,
-        'bigdelete': (model.has('allow_delete') && model.get('allow_delete') == 2) ? true : false,
-        'alter': (model.has('allow_alter') && model.get('allow_alter') != 0) ? true : false,
-        'view': (model.has('allow_view') && model.get('allow_view') != 0) ? true : false,
-        'bigview': (model.has('allow_view') && model.get('allow_view') == 2) ? true : false
-      };
-    },
-
-=======
         'add': (model.has('allow_add') && model.get('allow_add') !== 0) ? true : false,
         'edit': (model.has('allow_edit') && model.get('allow_edit') !== 0) ? true : false,
         'bigedit': (model.has('allow_edit') && model.get('allow_edit') === 2) ? true : false,
@@ -398,7 +377,6 @@
       this.render();
     },
 
->>>>>>> d8264b3d
     serialize: function() {
       var collection = this.collection;
       var that = this;
@@ -472,11 +450,7 @@
         data.permissions = that.parsePermissions(model);
         data.permissions.user_create_column = userCreateColumnName;
 
-<<<<<<< HEAD
-        if(that.selectedState == 'all' && tableStatusMapping[data.table_name].count > 1) {
-=======
         if(that.selectedState === 'all' && tableStatusMapping[data.table_name].count > 1) {
->>>>>>> d8264b3d
           var viewValConsistent = true;
           var lastView = (!data.permissions.bigview) ? ((!data.permissions.view) ? 0 : 1) : 2;
           var addValConsistent = true;
@@ -492,29 +466,17 @@
             var permissions = that.parsePermissions(tableStatusMapping[data.table_name][prop]);
 
             if(addValConsistent) {
-<<<<<<< HEAD
-              addValConsistent = (permissions.add == lastAdd);
-=======
               addValConsistent = (permissions.add === lastAdd);
->>>>>>> d8264b3d
             }
 
             if(viewValConsistent) {
               if(permissions.bigview) {
-<<<<<<< HEAD
-                if(lastView != 2) {
-=======
                 if(lastView !== 2) {
->>>>>>> d8264b3d
                   viewValConsistent = false;
                 }
               }
               else if(permissions.view) {
-<<<<<<< HEAD
-                if(lastView != 1) {
-=======
                 if(lastView !== 1) {
->>>>>>> d8264b3d
                   viewValConsistent = false;
                 }
               }
@@ -525,20 +487,12 @@
 
             if(editValConsistent) {
               if(permissions.bigedit) {
-<<<<<<< HEAD
-                if(lastEdit != 2) {
-=======
                 if(lastEdit !== 2) {
->>>>>>> d8264b3d
                   editValConsistent = false;
                 }
               }
               else if(permissions.edit) {
-<<<<<<< HEAD
-                if(lastEdit != 1) {
-=======
                 if(lastEdit !== 1) {
->>>>>>> d8264b3d
                   editValConsistent = false;
                 }
               }
@@ -549,20 +503,12 @@
 
             if(deleteValConsistent) {
               if(permissions.bigdelete) {
-<<<<<<< HEAD
-                if(lastDelete != 2) {
-=======
                 if(lastDelete !== 2) {
->>>>>>> d8264b3d
                   deleteValConsistent = false;
                 }
               }
               else if(permissions.delete) {
-<<<<<<< HEAD
-                if(lastDelete != 1) {
-=======
                 if(lastDelete !== 1) {
->>>>>>> d8264b3d
                   deleteValConsistent = false;
                 }
               }
