--- conflicted
+++ resolved
@@ -1,11 +1,3 @@
-<<<<<<< HEAD
-import TabularLayout from './tabular/';
-import CardsLayout from './cards/';
-import CalendarLayout from './calendar/';
-
-export const layouts = [TabularLayout, CardsLayout, CalendarLayout];
-export default layouts;
-=======
 import { ref, Ref } from '@vue/composition-api';
 import { LayoutConfig } from './types';
 
@@ -17,5 +9,4 @@
 	}
 
 	return layouts;
-}
->>>>>>> a02b132c
+}