//  Slider core UI component
//  Directus 6.0

//  (c) RANGER
//  Directus may be freely distributed under the GNU license.
//  For all details and documentation:
//  http://www.getdirectus.com

// Attribute          Type              Contains                                Example
// -------------------------------------------------------------------------------------------------------------------------------------
// options.schema     Backbone.Model    Structure/Schema for this table row     options.schema.get('type') [column_name, comment, type]
// options.model      Backbone.Model    Data/Model for this table row           options.model.get('id') [any column in current table row]
// options.value      String            Value for this field
// options.settings   Backbone.Model    Saved values for current UI options     options.settings.get('length') [any key from this UI options]
// options.name       String            Field name
/*jshint multistr: true */


define(['app', 'backbone'], function(app, Backbone) {

  "use strict";

  var Module = {};

  Module.id = 'slider';
  Module.dataTypes = ['INT'];

  Module.variables = [
    {id: 'minimum', ui: 'numeric'},
    {id: 'maximum', ui: 'numeric'},
    {id: 'step', ui: 'numeric', comment: 'Specifies the allowed number intervals'}
  ];

  var template =  '<style type="text/css"> \
                  span.slider-value { \
                    margin-left: 10px; \
                  } \
                  </style> \
                  <input type="range" class="slider" value="{{value}}" name="{{name}}" id="{{name}}" min="{{min}}" max="{{max}}" step="{{step}}"> <span class="slider-value">{{value}}</span>';

  Module.Input = Backbone.Layout.extend({

    tagName: 'div',

    attributes: {
      'class': 'field'
    },

    template: Handlebars.compile(template),

    events: {
      'change .slider': function(e) {
        var value = e.target.value;
        this.$el.find('span.slider-value').html(value);
      }
    },

    afterRender: function() {
      //
    },

    serialize: function() {
<<<<<<< HEAD
      
=======

>>>>>>> bfc5e920
      if (this.options.model.isNew() && this.options.schema.has('default_value')) {
        this.options.value = this.options.schema.get('default_value');
      }

      return {
        value: this.options.value || '0',
        name: this.options.name,
        min: (this.options.settings && this.options.settings.has('minimum')) ? this.options.settings.get('minimum') : '0',
        max: (this.options.settings && this.options.settings.has('maximum')) ? this.options.settings.get('maximum') : '100',
        step: (this.options.settings && this.options.settings.has('step')) ? this.options.settings.get('step') : '1',
        comment: this.options.schema.get('comment')
      };
    },

    initialize: function() {
      
    }

  });

  Module.validate = function(value, options) {
    // Not needed since HTML5 slider defaults to "0"
    if (options.schema.isRequired() && !value) {
      return 'This field is required';
    }
  };

  Module.list = function(options) {
    return options.value;
  };

  return Module;

});<|MERGE_RESOLUTION|>--- conflicted
+++ resolved
@@ -60,11 +60,7 @@
     },
 
     serialize: function() {
-<<<<<<< HEAD
-      
-=======
 
->>>>>>> bfc5e920
       if (this.options.model.isNew() && this.options.schema.has('default_value')) {
         this.options.value = this.options.schema.get('default_value');
       }
@@ -80,7 +76,7 @@
     },
 
     initialize: function() {
-      
+      //
     }
 
   });
