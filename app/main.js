//  main.js
//  Directus 6.0

//  (c) RANGER
//  Directus may be freely distributed under the GNU license.
//  For all details and documentation:
//  http://www.getdirectus.com

require([
  "module",
  "app",
  "router",
  "backbone",
  "helpers",
  "core/directus",
  "core/ui",
  "schemas/media",
  "schemas/users",
  "schemas/activity",
  "schemas/groups"
],

function(module, app, Router, Backbone, HandlebarsHelpers, Directus, UI, media, users, activity, groups) {

    //Override backbone sync for custom error handling
    var sync = Backbone.sync;

    Backbone.sync = function(method, model, options) {

      var existingErrorHandler = function(){};
      if(undefined !== options.error)
        var existingErrorHandler = options.error;

      var errorCodeHandler = function(xhr, status, thrown) {
        var status = xhr.status;

        existingErrorHandler(xhr, status, thrown);

        switch(status) {
          case 404:
            app.router.showAlert('Not found!');
            break;
          case 401:
            window.location = app.root;
            break;
          case 500:
            console.log('ERRRRRRAAAOOORE', xhr.responseText);
            break;
          case 403:
            var errorData = jQuery.parseJSON(xhr.responseText);
            win = new Backbone.Layout();
            win.$el.html(errorData.message);
            win.render();
            app.router.openModal(win, {title: 'Unauthorized!', stretch: false, buttonText:'OK'});
            break;
        }
      };

      options.error = errorCodeHandler;

      sync(method, model, options);
    };

    //Cancel default file drop
    $(document).on('drop dragover', function(e) {
      e.preventDefault();
    });

    //Cancel default CMD + S;
    $(window).keydown(_.bind(function(e) {
      if (e.keyCode === 83 && e.metaKey) {
        e.preventDefault();
      }
    }, this));

    // Bootstrap global data
    var data = window.directusData;

    app.root = data.path;
    app.API_URL = data.path + 'api/1/';
    app.RESOURCES_URL = '/resources/';
    app.uiSettings = UI.settings();
    app.columns = {};
    app.entries = {};
    app.privileges = {};
    app.preferences = {};
    app.tables = new Directus.Collection([], {filters: {columns: ['table_name','comment','active','date_modified','single'], conditions: {hidden: false, is_junction_table: false}}} );
    app.settings = new Directus.Settings(data.settings, {parse: true});
    app.settings.url = app.API_URL + 'settings';



    /**
     * Add nonce to API requests using custom request header
     *
     * @todo  modularize this logic
     */
    var nonces = window.directusData.nonces;

    $(document).ajaxSend(function(event, jqXHR, settings) {
      var isApiRequest = settings.url.substr(0, app.API_URL.length) == app.API_URL;
      if(isApiRequest) {
        nonce = nonces.pool.pop();
        jqXHR.setRequestHeader(nonces.nonce_request_header, nonce);
        // console.log('Using a nonce. New pool size: ' + nonces.pool.length);
      }
    });

    /**
     * Pull in new nonces from response headers
     */

    $(document).ajaxSuccess(function(event, xhr, settings) {
      var new_nonces = xhr.getResponseHeader(nonces.nonce_response_header);
      if(new_nonces) {
        new_nonces = new_nonces.split(',');
        // console.log('Got ' + new_nonces.length + ' new nonces:', new_nonces);
        // console.log('Old nonce pool size: ' + nonces.pool.length);
        nonces.pool.push.apply(nonces.pool, new_nonces);
        // console.log('New nonce pool size: ' + nonces.pool.length);
      }
    });

    // Always bootstrap schema and table info.
    _.each(data.tables, function(options) {

      var tableName = options.schema.id;

      // Set table schema
      options.schema.url = app.API_URL + 'tables/' + tableName;

      var model = new Directus.TableModel(options.schema, {parse: true});
      model.url = app.API_URL + 'tables/' + tableName;
      model.columns.url = app.API_URL + 'tables/' + tableName + '/columns';

      app.columns[tableName] = model.columns;
      app.tables.add(model);

      // Set user preferences
      app.preferences[tableName] = new Backbone.Model(options.preferences);
      app.preferences[tableName].url = app.API_URL + 'tables/' + tableName + '/preferences';
    });

    // Setup core data collections.
    app.media =
    app.entries.directus_media = new Directus.EntriesCollection(data.active_media, {
      table: app.tables.get('directus_media'),
      structure: new Directus.CollectionColumns(media.structure, {parse: true}),
      preferences: app.preferences.directus_media,
      url: app.API_URL + 'media',
      parse: true
      //filters: {columns: ['name', 'title', 'type', 'caption', 'size', 'user', 'date_uploaded']}
    });

    app.users = new Directus.EntriesCollection(data.users, {
      parse: true,
      table: app.tables.get('directus_users'),
      structure: new Directus.CollectionColumns(users.structure, {parse: true}),
      preferences: app.preferences.directus_users,
      url: app.API_URL + 'tables/directus_users/rows',
      filters: {columns: ['name', 'group', 'activity', 'email', 'description']}
    });

    app.activity = new Directus.EntriesCollection({}, {
      table: app.tables.get('directus_activity'),
      structure: new Directus.CollectionColumns(activity.structure, {parse: true}),
      preferences: new Backbone.Model(activity.preferences),
      url: app.API_URL + 'activity/'
    });

    app.groups =
    app.entries.directus_groups = new Directus.EntriesCollection(data.groups, {
      table: app.tables.get('directus_groups'),
      preferences: new Backbone.Model(groups.preferences),
      structure: new Directus.CollectionColumns(groups.structure, {parse: true}),
      url: app.API_URL + 'groups/',
      parse: true
    });

<<<<<<< HEAD

    var groupId = app.getCurrentGroup().get('id');

=======
    var groupId = app.getCurrentGroup().get('id');
>>>>>>> 43a7a5d6
    var privileges = data.privileges.rows;
    var myPrivileges = _.filter(privileges, function(item){ return item.group_id === groupId; });

    // Instantiate permissions
    _.each(myPrivileges, function(item) {
      var tableName = item.table_name;
      app.privileges[tableName] = new Backbone.Model(item,{parse:true});
    });

    // Instantiate entries
    app.tables.each(function(table) {
      if (table.id.substring(0,9) === 'directus_') return;
      app.entries[table.id] = new Directus.EntriesCollection([], {
        structure: app.columns[table.id],
        table: table,
        preferences: app.preferences[table.id],
        privileges: app.privileges[table.id]
      });
    }, this);

    _.each(app.uiSettings, function(value, key) {
      if (value.variables === undefined) return;
      //Cheating way to peform a deep-clone
      var deepClone = JSON.parse(JSON.stringify(value.variables));
      app.uiSettings[key].schema = new Directus.CollectionColumns(deepClone);
    });

    ///////////////////////////////////////////////////////////////////////////////////////////////////////////////

    app.router = new Router();

    // Trigger the initial route and enable HTML5 History API support, set the
    // root folder to '/' by default.  Change in app.js.
    Backbone.history.start({ pushState: true, root: app.root });

    // All navigation that is relative should be passed through the navigate
    // method, to be processed by the router. If the link has a `data-bypass`
    // attribute, bypass the delegation completely.
    $(document).on("click", "a[href]:not([data-bypass])", function(evt) {
      // Get the absolute anchor href.
      var href = { prop: $(this).prop("href"), attr: $(this).attr("href") };
      // Get the absolute root.
      var root = location.protocol + "//" + location.host + app.root;

      // Ensure the root is part of the anchor href, meaning it's relative.
      if (href.prop.slice(0, root.length) === root) {
        // Stop the default event to ensure the link will not cause a page
        // refresh.
        evt.preventDefault();

        // Don't follow empty links
        if (href.attr === '#') return;

        // `Backbone.history.navigate` is sufficient for all Routers and will
        // trigger the correct events. The Router's internal `navigate` method
        // calls this anyways.  The fragment is sliced from the root.

        Backbone.history.navigate(href.attr, true);
      }
    });
});<|MERGE_RESOLUTION|>--- conflicted
+++ resolved
@@ -177,13 +177,7 @@
       parse: true
     });
 
-<<<<<<< HEAD
-
     var groupId = app.getCurrentGroup().get('id');
-
-=======
-    var groupId = app.getCurrentGroup().get('id');
->>>>>>> 43a7a5d6
     var privileges = data.privileges.rows;
     var myPrivileges = _.filter(privileges, function(item){ return item.group_id === groupId; });
 
