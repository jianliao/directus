//  main.js
//  Directus 6.0

//  (c) RANGER
//  Directus may be freely distributed under the GNU license.
//  For all details and documentation:
//  http://www.getdirectus.com

require([
  "module",
  "app",
  "router",
  "backbone",
  "helpers",
  "core/directus",
  "core/ui",
  "schemas/media",
  "schemas/users",
  "schemas/activity",
  "schemas/groups"
],

function(module, app, Router, Backbone, HandlebarsHelpers, Directus, UI, media, users, activity, groups) {

    //Override backbone sync for custom error handling
    var sync = Backbone.sync;

    Backbone.sync = function(method, model, options) {

      var existingErrorHandler = function(){};
      if(undefined !== options.error)
        var existingErrorHandler = options.error;

      var errorCodeHandler = function(xhr, status, thrown) {
        var status = xhr.status;

        existingErrorHandler(xhr, status, thrown);

        switch(status) {
          case 404:
            app.router.showAlert('Not found!');
            break;
          case 401:
            window.location = app.root;
            break;
          case 500:
            console.log('ERRRRRRAAAOOORE', xhr.responseText);
            break;
          case 403:
            var errorData = jQuery.parseJSON(xhr.responseText);
            win = new Backbone.Layout();
            win.$el.html(errorData.message);
            win.render();
            app.router.openModal(win, {title: 'Unauthorized!', stretch: false, buttonText:'OK'});
            break;
        }
      };

      options.error = errorCodeHandler;

      sync(method, model, options);
    };

    //Cancel default file drop
    $(document).on('drop dragover', function(e) {
      e.preventDefault();
    });

    //Cancel default CMD + S;
    $(window).keydown(_.bind(function(e) {
      if (e.keyCode === 83 && e.metaKey) {
        e.preventDefault();
      }
    }, this));

    // Bootstrap global data
    var data = window.directusData;

    app.root = data.path;
    app.API_URL = data.path + 'api/1/';
    app.RESOURCES_URL = '/resources/';
    app.uiSettings = UI.settings();
    app.columns = {};
    app.entries = {};
    app.privileges = {};
    app.preferences = {};
    app.tables = new Directus.Collection([], {filters: {columns: ['table_name','comment','active','date_modified','single'], conditions: {hidden: false, is_junction_table: false}}} );
    app.settings = new Directus.Settings(data.settings, {parse: true});
    app.settings.url = app.API_URL + 'settings';



    /**
     * Add nonce to API requests using custom request header
     *
     * @todo  modularize this logic
     */
    var nonces = window.directusData.nonces;

    $(document).ajaxSend(function(event, jqXHR, settings) {
      var isApiRequest = settings.url.substr(0, app.API_URL.length) == app.API_URL;
      if(isApiRequest) {
        nonce = nonces.pool.pop();
        jqXHR.setRequestHeader(nonces.nonce_request_header, nonce);
        // console.log('Using a nonce. New pool size: ' + nonces.pool.length);
      }
    });

    /**
     * Pull in new nonces from response headers
     */

    $(document).ajaxSuccess(function(event, xhr, settings) {
      var new_nonces = xhr.getResponseHeader(nonces.nonce_response_header);
      if(new_nonces) {
        new_nonces = new_nonces.split(',');
        // console.log('Got ' + new_nonces.length + ' new nonces:', new_nonces);
        // console.log('Old nonce pool size: ' + nonces.pool.length);
        nonces.pool.push.apply(nonces.pool, new_nonces);
        // console.log('New nonce pool size: ' + nonces.pool.length);
      }
    });

    // Always bootstrap schema and table info.
    _.each(data.tables, function(options) {

      var tableName = options.schema.id;

      // Set table schema
      options.schema.url = app.API_URL + 'tables/' + tableName;

      var model = new Directus.TableModel(options.schema, {parse: true});
      model.url = app.API_URL + 'tables/' + tableName;
      model.columns.url = app.API_URL + 'tables/' + tableName + '/columns';

      app.columns[tableName] = model.columns;
      app.tables.add(model);

      // Set user preferences
      app.preferences[tableName] = new Backbone.Model(options.preferences);
      app.preferences[tableName].url = app.API_URL + 'tables/' + tableName + '/preferences';
    });

    // Setup core data collections.
    app.media =
    app.entries.directus_media = new Directus.EntriesCollection(data.active_media, {
      table: app.tables.get('directus_media'),
      structure: new Directus.CollectionColumns(media.structure, {parse: true}),
      preferences: app.preferences.directus_media,
      url: app.API_URL + 'media',
      parse: true
      //filters: {columns: ['name', 'title', 'type', 'caption', 'size', 'user', 'date_uploaded']}
    });

    app.users = new Directus.EntriesCollection(data.users, {
      parse: true,
      table: app.tables.get('directus_users'),
      structure: new Directus.CollectionColumns(users.structure, {parse: true}),
      preferences: app.preferences.directus_users,
      url: app.API_URL + 'tables/directus_users/rows',
      filters: {columns: ['name', 'group', 'activity', 'email', 'description']}
    });

    app.activity = new Directus.EntriesCollection({}, {
      table: app.tables.get('directus_activity'),
      structure: new Directus.CollectionColumns(activity.structure, {parse: true}),
      preferences: new Backbone.Model(activity.preferences),
      url: app.API_URL + 'activity/'
    });

    app.groups =
    app.entries.directus_groups = new Directus.EntriesCollection(data.groups, {
      table: app.tables.get('directus_groups'),
      preferences: new Backbone.Model(groups.preferences),
      structure: new Directus.CollectionColumns(groups.structure, {parse: true}),
      url: app.API_URL + 'groups/',
      parse: true
    });

<<<<<<< HEAD

    var groupId = app.getCurrentGroup().get('id');

=======
    var groupId = app.getCurrentGroup().get('id');
>>>>>>> c96bc49d
    var privileges = data.privileges.rows;
    var myPrivileges = _.filter(privileges, function(item){ return item.group_id === groupId; });

    // Instantiate permissions
    _.each(myPrivileges, function(item) {
      var tableName = item.table_name;
      app.privileges[tableName] = new Backbone.Model(item,{parse:true});
    });

    // Instantiate entries
    app.tables.each(function(table) {
      if (table.id.substring(0,9) === 'directus_') return;
      app.entries[table.id] = new Directus.EntriesCollection([], {
        structure: app.columns[table.id],
        table: table,
        preferences: app.preferences[table.id],
        privileges: app.privileges[table.id]
      });
    }, this);

    _.each(app.uiSettings, function(value, key) {
      if (value.variables === undefined) return;
      //Cheating way to peform a deep-clone
      var deepClone = JSON.parse(JSON.stringify(value.variables));
      app.uiSettings[key].schema = new Directus.CollectionColumns(deepClone);
    });

    ///////////////////////////////////////////////////////////////////////////////////////////////////////////////

    app.router = new Router();

    // Trigger the initial route and enable HTML5 History API support, set the
    // root folder to '/' by default.  Change in app.js.
    Backbone.history.start({ pushState: true, root: app.root });

    // All navigation that is relative should be passed through the navigate
    // method, to be processed by the router. If the link has a `data-bypass`
    // attribute, bypass the delegation completely.
    $(document).on("click", "a[href]:not([data-bypass])", function(evt) {
      // Get the absolute anchor href.
      var href = { prop: $(this).prop("href"), attr: $(this).attr("href") };
      // Get the absolute root.
      var root = location.protocol + "//" + location.host + app.root;

      // Ensure the root is part of the anchor href, meaning it's relative.
      if (href.prop.slice(0, root.length) === root) {
        // Stop the default event to ensure the link will not cause a page
        // refresh.
        evt.preventDefault();

        // Don't follow empty links
        if (href.attr === '#') return;

        // `Backbone.history.navigate` is sufficient for all Routers and will
        // trigger the correct events. The Router's internal `navigate` method
        // calls this anyways.  The fragment is sliced from the root.

        Backbone.history.navigate(href.attr, true);
      }
    });
});<|MERGE_RESOLUTION|>--- conflicted
+++ resolved
@@ -177,13 +177,7 @@
       parse: true
     });
 
-<<<<<<< HEAD
-
     var groupId = app.getCurrentGroup().get('id');
-
-=======
-    var groupId = app.getCurrentGroup().get('id');
->>>>>>> c96bc49d
     var privileges = data.privileges.rows;
     var myPrivileges = _.filter(privileges, function(item){ return item.group_id === groupId; });
 
