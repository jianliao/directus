{
	"name": "directus-monorepo",
	"workspaces": [
		"./app",
		"./api",
		"./docs",
		"./packages/*"
	],
	"scripts": {
		"lint": "npm-run-all -p lint:*",
		"lint:eslint": "eslint .",
		"lint:stylelint": "stylelint .",
		"format": "prettier --write \"**/*.{js,vue,ts,md}\"",
		"dev": "lerna run dev --stream --parallel",
		"build": "lerna run build",
		"release": "lerna publish --force-publish --exact",
		"test": "lerna run test",
		"test:e2e": "jest tests -c tests/jest.config.js",
		"test:e2e:watch": "npm run test:e2e -- --watch",
		"posttest:e2e:watch": "ts-node --project ./tests/tsconfig.json --transpile-only ./tests/setup/teardown.ts",
		"cli": "cross-env DIRECTUS_DEV=true NODE_ENV=development DOTENV_CONFIG_PATH=api/.env ts-node -r dotenv/config --script-mode --transpile-only api/src/cli/index.ts"
	},
	"devDependencies": {
		"@types/dockerode": "^3.2.3",
		"@types/jest": "^26.0.22",
		"@types/listr": "^0.14.2",
		"@types/node": "^15.0.1",
		"@types/supertest": "^2.0.11",
		"axios": "^0.21.1",
		"dockerode": "^3.2.1",
		"eslint": "^7.22.0",
		"eslint-config-prettier": "^8.3.0",
		"eslint-plugin-prettier": "^3.4.0",
		"eslint-plugin-prettier-vue": "^2.1.1",
		"eslint-plugin-vue": "^7.8.0",
		"globby": "^11.0.3",
		"jest": "^26.6.3",
		"knex": "^0.95.4",
		"lerna": "^4.0.0",
		"lint-staged": "^10.5.4",
		"listr": "^0.14.3",
		"mysql": "^2.18.1",
		"nanoid": "^3.1.22",
		"npm-run-all": "^4.1.5",
		"oracledb": "^5.1.0",
		"pg": "^8.5.1",
		"prettier": "^2.2.1",
		"simple-git-hooks": "^2.4.1",
		"sqlite3": "^5.0.2",
		"stylelint": "^13.12.0",
		"stylelint-config-prettier": "^8.0.2",
		"stylelint-config-rational-order": "^0.1.2",
		"stylelint-config-standard": "^22.0.0",
		"stylelint-order": "^4.1.0",
<<<<<<< HEAD
		"stylelint-scss": "^3.18.0",
		"swagger-cli": "^4.0.4",
		"swagger-ui-watcher": "^2.1.11",
		"tinymce": "^5.5.1",
		"ts-node": "^8.10.2",
		"ts-node-dev": "^1.0.0-pre.63",
		"typescript": "^3.9.7",
		"vue": "^2.6.12",
		"vue-cli-plugin-storybook": "^0.4.8",
		"vue-cli-plugin-yaml": "^1.0.2",
		"vue-i18n": "^8.22.1",
		"vue-loader": "^15.9.3",
		"vue-router": "^3.4.8",
		"vue-template-compiler": "^2.6.10",
		"vuedraggable": "^2.24.3",
		"vuepress": "^1.5.2",
		"webpack": "^4.43.0",
		"webpack-assets-manifest": "^3.1.1",
		"webpack-merge": "^5.4.0"
	},
	"dependencies": {
		"@directus/app": "file:app",
		"@directus/docs": "file:docs",
		"@directus/drive": "file:packages/drive",
		"@directus/drive-azure": "file:packages/drive-azure",
		"@directus/drive-gcs": "file:packages/drive-gcs",
		"@directus/drive-s3": "file:packages/drive-s3",
		"@directus/format-title": "file:packages/format-title",
		"@directus/gatsby-source-directus": "file:packages/gatsby-source-directus",
		"@directus/sdk-js": "file:packages/sdk-js",
		"@directus/specs": "file:packages/specs",
		"@spectrum/xd-thumbnail-extractor": "^0.0.4",
		"create-directus-project": "file:packages/create-directus-project",
		"directus": "file:api"
=======
		"stylelint-scss": "^3.19.0",
		"supertest": "^6.1.3",
		"tedious": "^11.0.6",
		"ts-jest": "^26.5.4",
		"ts-node": "^9.1.1"
>>>>>>> c0bfbf00
	},
	"simple-git-hooks": {
		"pre-commit": "npx lint-staged"
	},
	"lint-staged": {
		"*.{js,ts,md,vue}": "prettier --write",
		"*.{css,scss,vue}": "stylelint --fix"
	}
}<|MERGE_RESOLUTION|>--- conflicted
+++ resolved
@@ -52,48 +52,11 @@
 		"stylelint-config-rational-order": "^0.1.2",
 		"stylelint-config-standard": "^22.0.0",
 		"stylelint-order": "^4.1.0",
-<<<<<<< HEAD
-		"stylelint-scss": "^3.18.0",
-		"swagger-cli": "^4.0.4",
-		"swagger-ui-watcher": "^2.1.11",
-		"tinymce": "^5.5.1",
-		"ts-node": "^8.10.2",
-		"ts-node-dev": "^1.0.0-pre.63",
-		"typescript": "^3.9.7",
-		"vue": "^2.6.12",
-		"vue-cli-plugin-storybook": "^0.4.8",
-		"vue-cli-plugin-yaml": "^1.0.2",
-		"vue-i18n": "^8.22.1",
-		"vue-loader": "^15.9.3",
-		"vue-router": "^3.4.8",
-		"vue-template-compiler": "^2.6.10",
-		"vuedraggable": "^2.24.3",
-		"vuepress": "^1.5.2",
-		"webpack": "^4.43.0",
-		"webpack-assets-manifest": "^3.1.1",
-		"webpack-merge": "^5.4.0"
-	},
-	"dependencies": {
-		"@directus/app": "file:app",
-		"@directus/docs": "file:docs",
-		"@directus/drive": "file:packages/drive",
-		"@directus/drive-azure": "file:packages/drive-azure",
-		"@directus/drive-gcs": "file:packages/drive-gcs",
-		"@directus/drive-s3": "file:packages/drive-s3",
-		"@directus/format-title": "file:packages/format-title",
-		"@directus/gatsby-source-directus": "file:packages/gatsby-source-directus",
-		"@directus/sdk-js": "file:packages/sdk-js",
-		"@directus/specs": "file:packages/specs",
-		"@spectrum/xd-thumbnail-extractor": "^0.0.4",
-		"create-directus-project": "file:packages/create-directus-project",
-		"directus": "file:api"
-=======
 		"stylelint-scss": "^3.19.0",
 		"supertest": "^6.1.3",
 		"tedious": "^11.0.6",
 		"ts-jest": "^26.5.4",
 		"ts-node": "^9.1.1"
->>>>>>> c0bfbf00
 	},
 	"simple-git-hooks": {
 		"pre-commit": "npx lint-staged"
