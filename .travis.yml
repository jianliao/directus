language: php

branches:
  except:
    - build

php:
  - 5.4
  - 5.5
  - 5.6
  - 7.0
  - hhvm
<<<<<<< HEAD
=======

matrix:
  allow_failures:
    - php: 7.0
    - php: hhvm
>>>>>>> 292c7f3f

sudo: false

before_script:
  - npm install
  - npm install -g karma-cli

install:
  - cd api && composer install && cd ..

script:
  - npm test
  - phpunit<|MERGE_RESOLUTION|>--- conflicted
+++ resolved
@@ -10,14 +10,11 @@
   - 5.6
   - 7.0
   - hhvm
-<<<<<<< HEAD
-=======
 
 matrix:
   allow_failures:
     - php: 7.0
     - php: hhvm
->>>>>>> 292c7f3f
 
 sudo: false
 
