import { ItemsService } from './items';
import storage from '../storage';
import sharp from 'sharp';
import { parse as parseICC } from 'icc';
import parseEXIF from 'exif-reader';
import parseIPTC from '../utils/parse-iptc';
import { AbstractServiceOptions, File, PrimaryKey } from '../types';
import { clone } from 'lodash';
import cache from '../cache';
import { ForbiddenException } from '../exceptions';
import { toArray } from '../utils/to-array';
import { extension } from 'mime-types';
import path from 'path';
import env from '../env';
import logger from '../logger';
import { extractThumbnailToBuffer } from '@spectrum/xd-thumbnail-extractor';
import { Duplex } from 'stream';

export class FilesService extends ItemsService {
	constructor(options: AbstractServiceOptions) {
		super('directus_files', options);
	}

	async upload(
		stream: NodeJS.ReadableStream,
		data: Partial<File> & { filename_download: string; storage: string },
		primaryKey?: PrimaryKey
	) {
		const payload = clone(data);

		if (primaryKey !== undefined) {
			await this.update(payload, primaryKey);

			// If the file you're uploading already exists, we'll consider this upload a replace. In that case, we'll
			// delete the previously saved file and thumbnails to ensure they're generated fresh
			const disk = storage.disk(payload.storage);

			for await (const file of disk.flatList(String(primaryKey))) {
				await disk.delete(file.path);
			}
		} else {
			primaryKey = await this.create(payload);
		}

		const fileExtension = (payload.type && extension(payload.type)) || path.extname(payload.filename_download);

		payload.filename_disk = primaryKey + '.' + fileExtension;

		if (!payload.type) {
			payload.type = 'application/octet-stream';
		}

		try {
			await storage.disk(data.storage).put(payload.filename_disk, stream);
		} catch (err) {
			logger.warn(`Couldn't save file ${payload.filename_disk}`);
			logger.warn(err);
		}

		const { size } = await storage.disk(data.storage).getStat(payload.filename_disk);
		payload.filesize = size;

		if (['image/jpeg', 'image/png', 'image/webp', 'image/gif', 'image/tiff'].includes(payload.type)) {
			const buffer = await storage.disk(data.storage).getBuffer(payload.filename_disk);
			const meta = await sharp(buffer.content, {}).metadata();

			payload.width = meta.width;
			payload.height = meta.height;
			payload.filesize = meta.size;
			payload.metadata = {};

			if (meta.icc) {
				try {
					payload.metadata.icc = parseICC(meta.icc);
				} catch (err) {
					logger.warn(`Couldn't extract ICC information from file`);
					logger.warn(err);
				}
			}

			if (meta.exif) {
				try {
					payload.metadata.exif = parseEXIF(meta.exif);
				} catch (err) {
					logger.warn(`Couldn't extract EXIF information from file`);
					logger.warn(err);
				}
			}

<<<<<<< HEAD
			// Try to extract the thumbnail from XD file without loading it into memory.
			if ('application/octet-stream' === payload.type && path.extname(payload.filename_download) === '.xd') {
				// Get Readable for XD asset
				const fileStream = await storage.disk(data.storage).getStream(payload.filename_disk);
				// Extract thumbnail buffer from XD asset
				const thumbnailBuffer = await extractThumbnailToBuffer(fileStream);
				// Create Readable for thumbnail
				const tmpReadableStream = new Duplex();
				tmpReadableStream.push(thumbnailBuffer);
				tmpReadableStream.push(null); // End the buffer based readable stream
				// Save the thumbnail with the same base name of original filename_disk and png as extension name
				await storage
					.disk(data.storage)
					.put(`${path.basename(payload.filename_disk, path.extname(payload.filename_disk))}.png`, tmpReadableStream);
				logger.info(
					`Thumbnail ${path.basename(
						payload.filename_disk,
						path.extname(payload.filename_disk)
					)}.png generated for XD asset ${payload.filename_download}`
				);
			}

			const { size } = await storage.disk(data.storage).getStat(payload.filename_disk);
			payload.filesize = size;
=======
			if (meta.iptc) {
				try {
					payload.metadata.iptc = parseIPTC(meta.iptc);
					payload.title = payload.title || payload.metadata.iptc.headline;
					payload.description = payload.description || payload.metadata.iptc.caption;
				} catch (err) {
					logger.warn(`Couldn't extract IPTC information from file`);
					logger.warn(err);
				}
			}
>>>>>>> 29ec48cf
		}

		// We do this in a service without accountability. Even if you don't have update permissions to the file,
		// we still want to be able to set the extracted values from the file on create
		const sudoService = new ItemsService('directus_files', {
			knex: this.knex,
			schema: this.schema,
		});

		await sudoService.update(payload, primaryKey);

		if (cache && env.CACHE_AUTO_PURGE) {
			await cache.clear();
		}

		return primaryKey;
	}

	delete(key: PrimaryKey): Promise<PrimaryKey>;
	delete(keys: PrimaryKey[]): Promise<PrimaryKey[]>;
	async delete(key: PrimaryKey | PrimaryKey[]): Promise<PrimaryKey | PrimaryKey[]> {
		const keys = toArray(key);
		let files = await super.readByKey(keys, { fields: ['id', 'storage'] });

		if (!files) {
			throw new ForbiddenException();
		}

		await super.delete(keys);

		files = toArray(files);

		for (const file of files) {
			const disk = storage.disk(file.storage);

			// Delete file + thumbnails
			for await (const { path } of disk.flatList(file.id)) {
				await disk.delete(path);
			}
		}

		if (cache && env.CACHE_AUTO_PURGE) {
			await cache.clear();
		}

		return key;
	}
}<|MERGE_RESOLUTION|>--- conflicted
+++ resolved
@@ -13,8 +13,6 @@
 import path from 'path';
 import env from '../env';
 import logger from '../logger';
-import { extractThumbnailToBuffer } from '@spectrum/xd-thumbnail-extractor';
-import { Duplex } from 'stream';
 
 export class FilesService extends ItemsService {
 	constructor(options: AbstractServiceOptions) {
@@ -87,32 +85,6 @@
 				}
 			}
 
-<<<<<<< HEAD
-			// Try to extract the thumbnail from XD file without loading it into memory.
-			if ('application/octet-stream' === payload.type && path.extname(payload.filename_download) === '.xd') {
-				// Get Readable for XD asset
-				const fileStream = await storage.disk(data.storage).getStream(payload.filename_disk);
-				// Extract thumbnail buffer from XD asset
-				const thumbnailBuffer = await extractThumbnailToBuffer(fileStream);
-				// Create Readable for thumbnail
-				const tmpReadableStream = new Duplex();
-				tmpReadableStream.push(thumbnailBuffer);
-				tmpReadableStream.push(null); // End the buffer based readable stream
-				// Save the thumbnail with the same base name of original filename_disk and png as extension name
-				await storage
-					.disk(data.storage)
-					.put(`${path.basename(payload.filename_disk, path.extname(payload.filename_disk))}.png`, tmpReadableStream);
-				logger.info(
-					`Thumbnail ${path.basename(
-						payload.filename_disk,
-						path.extname(payload.filename_disk)
-					)}.png generated for XD asset ${payload.filename_download}`
-				);
-			}
-
-			const { size } = await storage.disk(data.storage).getStat(payload.filename_disk);
-			payload.filesize = size;
-=======
 			if (meta.iptc) {
 				try {
 					payload.metadata.iptc = parseIPTC(meta.iptc);
@@ -123,7 +95,6 @@
 					logger.warn(err);
 				}
 			}
->>>>>>> 29ec48cf
 		}
 
 		// We do this in a service without accountability. Even if you don't have update permissions to the file,
