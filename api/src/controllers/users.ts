import express from 'express';
import asyncHandler from 'express-async-handler';
import sanitizeQuery from '../middleware/sanitize-query';
import Joi from 'joi';
import { InvalidPayloadException, InvalidCredentialsException } from '../exceptions';
import useCollection from '../middleware/use-collection';
import UsersService from '../services/users';
import MetaService from '../services/meta';
import AuthService from '../services/authentication';

const router = express.Router();

router.use(useCollection('directus_users'));

router.post(
	'/',
	sanitizeQuery,
	asyncHandler(async (req, res) => {
		const service = new UsersService({ accountability: req.accountability });
		const primaryKey = await service.create(req.body);
		const item = await service.readByKey(primaryKey, req.sanitizedQuery);
		return res.json({ data: item || null });
	})
);

router.get(
	'/',
	sanitizeQuery,
	asyncHandler(async (req, res) => {
		const service = new UsersService({ accountability: req.accountability });
		const metaService = new MetaService({ accountability: req.accountability });

		const item = await service.readByQuery(req.sanitizedQuery);
		const meta = await metaService.getMetaForQuery(req.collection, req.sanitizedQuery);

		return res.json({ data: item || null, meta });
	})
);

router.get(
	'/me',
	sanitizeQuery,
	asyncHandler(async (req, res) => {
		if (!req.accountability?.user) {
			throw new InvalidCredentialsException();
		}
		const service = new UsersService({ accountability: req.accountability });

		const item = await service.readByKey(req.accountability.user, req.sanitizedQuery);

		return res.json({ data: item || null });
	})
);

router.get(
	'/:pk',
	sanitizeQuery,
	asyncHandler(async (req, res) => {
		const service = new UsersService({ accountability: req.accountability });
		const items = await service.readByKey(req.params.pk, req.sanitizedQuery);
		return res.json({ data: items || null });
	})
);

router.patch(
	'/me',
	sanitizeQuery,
	asyncHandler(async (req, res) => {
		if (!req.accountability?.user) {
			throw new InvalidCredentialsException();
		}

		const service = new UsersService({ accountability: req.accountability });
		const primaryKey = await service.update(req.body, req.accountability.user);
		const item = await service.readByKey(primaryKey, req.sanitizedQuery);

		return res.json({ data: item || null });
	})
);

router.patch(
	'/me/track/page',
	sanitizeQuery,
	asyncHandler(async (req, res) => {
		if (!req.accountability?.user) {
			throw new InvalidCredentialsException();
		}

		if (!req.body.last_page) {
			throw new InvalidPayloadException(`"last_page" key is required.`);
		}

		const service = new UsersService();
		await service.update({ last_page: req.body.last_page }, req.accountability.user);

		return res.status(200).end();
	})
);

router.patch(
	'/:pk',
	sanitizeQuery,
	asyncHandler(async (req, res) => {
		const service = new UsersService({ accountability: req.accountability });
		const primaryKey = await service.update(req.body, req.params.pk);

		const item = await service.readByKey(primaryKey, req.sanitizedQuery);

		return res.json({ data: item || null });
	})
);

router.delete(
	'/:pk',
	asyncHandler(async (req, res) => {
		const service = new UsersService({ accountability: req.accountability });
		await service.delete(req.params.pk);

		return res.status(200).end();
	})
);

const inviteSchema = Joi.object({
	email: Joi.string().email().required(),
	role: Joi.string().uuid({ version: 'uuidv4' }).required(),
});

router.post(
	'/invite',
	asyncHandler(async (req, res) => {
		const { error } = inviteSchema.validate(req.body);
		if (error) throw new InvalidPayloadException(error.message);

		const service = new UsersService({ accountability: req.accountability });
		await service.inviteUser(req.body.email, req.body.role);
		res.end();
	})
);

const acceptInviteSchema = Joi.object({
	token: Joi.string().required(),
	password: Joi.string().required(),
});

router.post(
	'/invite/accept',
	asyncHandler(async (req, res) => {
		const { error } = acceptInviteSchema.validate(req.body);
		if (error) throw new InvalidPayloadException(error.message);
		const service = new UsersService({ accountability: req.accountability });
		await service.acceptInvite(req.body.token, req.body.password);
		res.end();
	})
);

router.post(
	'/me/tfa/enable/',
	asyncHandler(async (req, res) => {
		if (!req.accountability?.user) {
			throw new InvalidCredentialsException();
		}

<<<<<<< HEAD
		const service = new UsersService({ accountability: req.accountability });
		const url = await service.enableTFA(req.accountability.user);

		return res.json({ data: { otpauth_url: url } });
	})
);
=======
	const service = new UsersService({ accountability: req.accountability });
	const { url, secret } = await service.enableTFA(req.accountability.user);

	return res.json({ data: { secret, otpauth_url: url }});
}));
>>>>>>> 17b2a187

router.post(
	'/me/tfa/disable',
	asyncHandler(async (req, res) => {
		if (!req.accountability?.user) {
			throw new InvalidCredentialsException();
		}

		if (!req.body.otp) {
			throw new InvalidPayloadException(`"otp" is required`);
		}

		const service = new UsersService({ accountability: req.accountability });
		const authService = new AuthService({ accountability: req.accountability });

		const otpValid = await authService.verifyOTP(req.accountability.user, req.body.otp);

		if (otpValid === false) {
			throw new InvalidPayloadException(`"otp" is invalid`);
		}

		await service.disableTFA(req.accountability.user);

		return res.status(200).end();
	})
);

export default router;<|MERGE_RESOLUTION|>--- conflicted
+++ resolved
@@ -160,20 +160,12 @@
 			throw new InvalidCredentialsException();
 		}
 
-<<<<<<< HEAD
 		const service = new UsersService({ accountability: req.accountability });
-		const url = await service.enableTFA(req.accountability.user);
+		const { url, secret } = await service.enableTFA(req.accountability.user);
 
-		return res.json({ data: { otpauth_url: url } });
+		return res.json({ data: { secret, otpauth_url: url } });
 	})
 );
-=======
-	const service = new UsersService({ accountability: req.accountability });
-	const { url, secret } = await service.enableTFA(req.accountability.user);
-
-	return res.json({ data: { secret, otpauth_url: url }});
-}));
->>>>>>> 17b2a187
 
 router.post(
 	'/me/tfa/disable',
