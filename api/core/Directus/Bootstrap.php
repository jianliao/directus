--- conflicted
+++ resolved
@@ -677,13 +677,7 @@
 
                 // 314551321-vimeo-220-124-true.jpg
                 // hotfix: there's not thumbnail for this file
-                if ($files->exists('thumbs/' . $oldThumbnailFilename)) {
-                    $row['thumbnail_url'] = $thumbnailURL . '/' . $oldThumbnailFilename;
-                }
-
-                if ($files->exists('thumbs/' . $thumbnailFilename)) {
-                    $row['thumbnail_url'] = $thumbnailURL . '/' . $thumbnailFilename;
-                }
+                $row['old_thumbnail_url'] = $thumbnailURL . '/' . $oldThumbnailFilename;
 
                 $embedManager = Bootstrap::get('embedManager');
                 $provider = isset($row['type']) ? $embedManager->getByType($row['type']) : null;
@@ -725,7 +719,6 @@
                     }
                 }
 
-<<<<<<< HEAD
                 $filesIds = array_filter($filesIds);
                 if ($filesIds) {
                     $ZendDb = Bootstrap::get('zenddb');
@@ -745,12 +738,6 @@
                             foreach ($row['attachment']['data'] as $id => $attachment) {
                                 $row['attachment']['data'][$id] = $entries[$id];
                             }
-=======
-                    // 314551321-vimeo-220-124-true.jpg
-                    // hotfix: there's not thumbnail for this file
-                    $row['old_thumbnail_url'] = $thumbnailURL . '/' . $oldThumbnailFilename;
-                    $row['thumbnail_url'] = $thumbnailURL . '/' . $thumbnailFilename;
->>>>>>> 3c86ed58
 
                             $row['attachment']['data'] = array_values($row['attachment']['data']);
                         }
