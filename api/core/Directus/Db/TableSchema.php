--- conflicted
+++ resolved
@@ -196,27 +196,6 @@
      * Get all table names
      *
      */
-<<<<<<< HEAD
-    public static function getTablenames($includeCoreTables = true) {
-        $zendDb = Bootstrap::get('zendDb');
-
-        $sql = 'SHOW TABLES';
-        $sth = $zendDb->query($sql);
-        $result = $sth->execute();
-
-        $tables = array();
-
-        foreach($result as $row) {
-            $row = array_values($row);
-            $name = $row[0];
-
-            if (!self::canGroupViewTable($name)) {
-                continue;
-            }
-
-            if ($includeCoreTables !== true && StringUtils::startsWith($name, 'directus_')) {
-                continue;
-=======
     public static function getTablenames($params=null) {
         $result = SchemaManager::getTablesName();
 
@@ -224,10 +203,7 @@
         foreach($result as $tableName) {
             if(self::canGroupViewTable($tableName)) {
                 $tables[] = $tableName;
->>>>>>> 292c7f3f
-            }
-
-            $tables[] = $name;
+            }
         }
 
         return $tables;
@@ -505,66 +481,7 @@
     }
 
     public static function getTableSchemas() {
-<<<<<<< HEAD
-        $zendDb = Bootstrap::get('zendDb');
-        $config = Bootstrap::get('config');
-        $blacklist = '""';
-        if (array_key_exists('tableBlacklist', $config)) {
-            $blacklist = $config['tableBlacklist'];
-            $blacklist = '"'.implode($blacklist, '","').'"';
-        }
-
-        $sql =
-            'SELECT
-                ST.TABLE_NAME as id,
-                ST.TABLE_NAME as table_name,
-                CREATE_TIME AS date_created,
-                TABLE_COMMENT AS comment,
-                ifnull(hidden,0) as hidden,
-                ifnull(single,0) as single,
-                is_junction_table,
-                user_create_column,
-                user_update_column,
-                date_create_column,
-                date_update_column,
-                footer,
-                list_view,
-                column_groupings,
-                filter_column_blacklist,
-                primary_column,
-                TABLE_ROWS AS count
-            FROM
-                INFORMATION_SCHEMA.TABLES ST
-            LEFT JOIN
-                directus_tables DT ON (DT.table_name = ST.TABLE_NAME)
-            WHERE
-                ST.TABLE_SCHEMA = :schema
-                AND ST.TABLE_TYPE = "BASE TABLE"
-                AND
-                (
-                    ST.TABLE_NAME NOT IN (
-                        "directus_columns",
-                        "directus_preferences",
-                        "directus_privileges",
-                        "directus_settings",
-                        "directus_storage_adapters",
-                        "directus_tables",
-                        "directus_tab_privileges",
-                        "directus_ui"
-                    )
-                    AND
-                    ST.TABLE_NAME NOT IN ('.$blacklist.')
-                )
-            ORDER BY ST.TABLE_NAME';
-
-        $sth = $zendDb->query($sql);
-        $parameterContainer = new ParameterContainer;
-        $parameterContainer->offsetSet(':schema', $zendDb->getCurrentSchema(), ParameterContainer::TYPE_STRING);
-        $result = $sth->execute($parameterContainer);
-        $tables = array();
-=======
         $allTables = SchemaManager::getTables();
->>>>>>> 292c7f3f
 
         $tables = [];
         foreach($allTables as $index => $row) {
